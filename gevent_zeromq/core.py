--- conflicted
+++ resolved
@@ -8,14 +8,11 @@
 from zmq.core.socket import Socket as _original_Socket
 from zmq.core.poll import Poller as _original_Poller
 
-<<<<<<< HEAD
 from gevent.event import AsyncResult
-=======
 import gevent
 import gevent.core
 import gevent.select
 from gevent.event import Event
->>>>>>> 45b3af1d
 from gevent.hub import get_hub
 
 
